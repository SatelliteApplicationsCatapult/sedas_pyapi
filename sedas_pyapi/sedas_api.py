"""
Copyright 2019 Satellite Applications Catapult

   Licensed under the Apache License, Version 2.0 (the "License");
   you may not use this file except in compliance with the License.
   You may obtain a copy of the License at

       http://www.apache.org/licenses/LICENSE-2.0

   Unless required by applicable law or agreed to in writing, software
   distributed under the License is distributed on an "AS IS" BASIS,
   WITHOUT WARRANTIES OR CONDITIONS OF ANY KIND, either express or implied.
   See the License for the specific language governing permissions and
   limitations under the License.
"""

import datetime
import json
import logging
import shutil
from urllib.error import HTTPError
from urllib.request import Request, urlopen

_logger = logging.getLogger("sedas_api")


class SeDASAPI:
    """
    SeDASAPI provides easy access to the SeDAS API.

    Create an instance of this object providing your username and password.
    Then use this class to search for data or download data.
    """
    base_url = "https://geobrowser.satapps.org/api/"
    authentication_url = f"{base_url}authentication"
    search_url = f"{base_url}search"
    sensor_url = f"{base_url}sensors"
    headers = {"Content-Type": "application/json", "Authorization": None}

    _token = None
    _token_time = None

    def __init__(self, username: str, password: str) -> None:
        self._username = username
        self.__password = password
        self.login()

    def login(self) -> None:
        """
        Log into the sedas platform.

        :return: access token if login was successful.
        """
        # if we already have a token and it is not likely to have expired yet we can skip the rest
        # of the login process
        if self._token and (self._token_time and datetime.datetime.now() > self._token_time):
            return

        # check that the username and password have been set.
        if not self._username or not self.__password:
            raise ValueError("username and password must not be blank")

        data = {'username': self._username, 'password': self.__password}

        req = Request(
            self.authentication_url,
            json.dumps(data).encode(),
            headers={"Content-Type": "application/json"}
        )
        try:
            resp = json.load(urlopen(req))
            self._token = resp['token']
            self.headers['Authorization'] = f"Token {self._token}"
            self._token_time = datetime.datetime.strptime(resp['validUntil'], "%Y-%m-%dT%H:%M:%SZ") - \
                datetime.timedelta(minutes=5)  # knock five minutes off so we log in before we need to.
            _logger.debug("successful login.")
        except HTTPError as e:
            # Note: This doesn't use the default error handling because that will try and log in again if you have
            # provided invalid login details and would get stuck in an infinite loop
            _logger.error(e)
            _logger.error(e.read().decode())
            raise e

    def search(
            self,
            wkt: str,
            start_date: str,
            end_date: str,
            sensor: str = 'All',
            retry: bool = True,
            satellite_name: str = "",
            source_group: str = "",
            **filters
    ) -> dict:
        """
        Search the SeDAS system for products with the given parameters.

        For valid _filters parameters see https://geobrowser.satapps.org/docs/json_ProductFilters.html

        :param wkt: wkt formatted aoi
        :param start_date: start date of search in ISO8601 format
        :param end_date: end date of search in ISO8601 format
        :param sensor: the type of data to search for.  Accepts All, SAR or Optical.  Defaults to All
        :param retry: should the request be retried if it fails.
        :param satellite_name: name of the satellite to search
        :param source_group: name of the source group to search
        :param filters: filter search on
        :return: list of search results
        """
        self.login()

        query = {
            'sensorFilters': {"type": sensor},
            'filters': filters,
            'aoiWKT': wkt,
            'start': start_date,
            'stop': end_date
        }
        if satellite_name:
            query['satelliteName'] = satellite_name

        if source_group:
            query['sourceGroup'] = source_group

        req = Request(self.search_url, json.dumps(query).encode(), headers=self.headers)
        try:
            resp = urlopen(req)
            return json.load(resp)
        except HTTPError as e:
            if self._error_handling(e) and retry:
                return self.search(
                    wkt,
                    start_date,
                    end_date,
                    sensor,
                    retry=False,
                    satellite_name=satellite_name,
                    **filters
                )

    def search_sar(
            self,
            wkt: str,
            start_date: str,
            end_date: str,
            satellite_name: str = "",
            source_group: str = "",
            **filters
    ) -> dict:
        """
        Search the SeDAS system for SAR products only with the given parameters

        For valid _filters parameters see https://geobrowser.satapps.org/docs/json_ProductFilters.html

        :param wkt: wkt formatted aoi
        :param start_date: start date of search in ISO8601 format
        :param end_date: end date of search in ISO8601 format
        :param satellite_name: name of the satellite to search
        :param source_group: name of the source group to search
        :param filters: filter search on
        :return: list of search results
        """
        return self.search(
            wkt,
            start_date,
            end_date,
            'SAR',
            satellite_name=satellite_name,
            source_group=source_group,
            **filters
        )

    def search_optical(
            self,
            wkt: str,
            start_date: str,
            end_date: str,
            satellite_name: str = "",
            source_group: str = "",
            **filters
    ) -> dict:
        """
        Search the SeDAS system for Optical products only with the given parameters

        For valid _filters parameters see https://geobrowser.satapps.org/docs/json_ProductFilters.html

        :param wkt: wkt formatted aoi
        :param start_date: start date of search in ISO8601 format
        :param end_date: end date of search in ISO8601 format
        :param satellite_name: name of the satellite to search
        :param source_group: name of the source group to search
        :param filters: filter search on
        :return: list of search results
        """
        return self.search(
            wkt,
            start_date,
            end_date,
            'Optical',
            satellite_name=satellite_name,
            source_group=source_group,
            **filters
        )

    def search_product(self, product_id: str, retry: bool = True) -> dict:
        """
        Search for information about a known product id.
        :param product_id: product id to look for
        :param retry: Should the request be retried on error.
        :return: search result dictionary
        """
        self.login()
        url = f"{self.search_url}/products?ids={product_id}"
        req = Request(url, headers=self.headers)
        try:
            with urlopen(req) as resp:
                return json.load(resp)
        except HTTPError as e:
            if self._error_handling(e) and retry:
                return self.search_product(product_id, retry=False)

<<<<<<< HEAD
    def list_sensor_groups(self, retry: bool = True) -> dict:
        """
        Search for information about available source groups.
        :param retry: Should the request be retried on error.
        :return: search result dictionary
        """
        self.login()
        url = f"{self.sensor_url}/sourceGroups"
        req = Request(url, headers=self.headers)
        try:
            with urlopen(req) as resp:
                return json.load(resp)
        except HTTPError as e:
            if self._error_handling(e) and retry:
                return self.list_sensor_groups(retry=False)

    def list_satellites(self, retry: bool = True) -> dict:
        """
        Search for information about available satellites.
        :param retry: Should the request be retried on error.
        :return: search result dictionary
        """
        self.login()
        url = f"{self.sensor_url}/satellites"
        req = Request(url, headers=self.headers)
        try:
            with urlopen(req) as resp:
                return json.load(resp)
        except HTTPError as e:
            if self._error_handling(e) and retry:
                return self.list_satellites(retry=False)

    def download(self, _product, _output_path: str, _retry: bool = True) -> None:
=======
    def download(self, product, output_path: str, retry: bool = True) -> None:
>>>>>>> 18feff24
        """
        Download a product from sedas
        :param product: product dictionary from a search
        :param output_path: where to put the output file
        :param retry: Should the request be retried on error.
        :return: None
        """
        with self.download_request(product, retry) as resp:
            with open(output_path, "+wb") as f:
                shutil.copyfileobj(resp, f)

    def download_request(self, product: dict, retry: bool = True):
        """
        Download a product from sedas, returning the request object.
        Use this over the download function when you don't want the data to touch disk before you do something with it.
        :param product: product dictionary from a search
        :param retry: Should the request be retried on error.
        :return: response object that can be read to download the file.
        """
        self.login()
        url = product['downloadUrl']
        if not url:
            raise AttributeError("no download url defined for product")
        req = Request(url, headers=self.headers)
        try:
            return urlopen(req)
        except HTTPError as e:
            if self._error_handling(e) and retry:
                return self.download_request(product, retry=False)

    def request(self, product, retry: bool = True) -> str:
        """
        Request a file from the SeDAS long term archive
        :param product: product to request from the search
        :param retry: Should the request be retried on error.
        :return: Request ID
        """
        self.login()
        url = f"{self.base_url}/request/{product['supplierId']}"
        req = Request(url, headers=self.headers, method="POST")
        try:
            resp = urlopen(req)
            return json.load(resp)['requestId']
        except HTTPError as e:
            if self._error_handling(e) and retry:
                return self.request(product, retry=False)

    def is_request_ready(self, request_id: str, retry: bool = True):
        """
        checks on the status of a request. If it is complete it will return the download url
        :param request_id: request id to check on.
        :param retry: Should the request be retried on error.
        :return: download url if the request is complete, None otherwise
        """
        self.login()
        url = f"{self.base_url}/request?ids={request_id}"
        req = Request(url, headers=self.headers)
        try:
            decoded = json.load(urlopen(req))
            if len(decoded) >= 1 and 'downloadUrl' in decoded[0]:
                return decoded[0]['downloadUrl']
            return None
        except HTTPError as e:
            if self._error_handling(e) and retry:
                return self.is_request_ready(request_id, retry=False)

    def _error_handling(self, error: HTTPError) -> bool:
        """
        Handle errors. If this is a recoverable error by trying again this will return true.
        :param error: the HTTPError
        :return: true if this error can be recovered by logging in again.
        """
        # if we have an authentication error try and login again and then try again.
        if _is_token_error(error):
            self._token = None
            self.login()
            return True

        _logger.error(error)
        _logger.error(error.read().decode())
        raise error


def _is_token_error(error: HTTPError) -> bool:
    """
    Return true if this HTTPError is a token error.
    :param error: the error to check on
    :return: True if the error relates to a token error.
    """
    if error.code == 403 or error.code == 401:
        return True
    if error.code == 400 and hasattr(error, 'message') and error.message == "User token does not exist":
        return True
    return False<|MERGE_RESOLUTION|>--- conflicted
+++ resolved
@@ -219,7 +219,6 @@
             if self._error_handling(e) and retry:
                 return self.search_product(product_id, retry=False)
 
-<<<<<<< HEAD
     def list_sensor_groups(self, retry: bool = True) -> dict:
         """
         Search for information about available source groups.
@@ -252,10 +251,7 @@
             if self._error_handling(e) and retry:
                 return self.list_satellites(retry=False)
 
-    def download(self, _product, _output_path: str, _retry: bool = True) -> None:
-=======
     def download(self, product, output_path: str, retry: bool = True) -> None:
->>>>>>> 18feff24
         """
         Download a product from sedas
         :param product: product dictionary from a search
